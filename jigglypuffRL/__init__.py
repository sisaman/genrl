--- conflicted
+++ resolved
@@ -8,14 +8,11 @@
     save_params,
     load_params,
     evaluate,
-<<<<<<< HEAD
     venv,
     SerialVecEnv,
     SubProcessVecEnv
-=======
     NormalActionNoise,
     OrnsteinUhlenbeckActionNoise,
->>>>>>> 955ed0f5
 )
 
 from jigglypuffRL.deeprl import SAC, DDPG, PPO1, VPG, TD3, DQN  # noqa
