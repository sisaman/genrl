--- conflicted
+++ resolved
@@ -180,30 +180,17 @@
         q = self.ac.critic.get_value(torch.cat([state, action], dim=-1))
 
         with torch.no_grad():
-<<<<<<< HEAD
-            q_pi_target = self.ac_target.get_value(
-                torch.cat(
-                    [next_state, self.ac_target.get_action(next_state)],
-                    dim=-1)
-            )
-=======
             q_pi_target = self.ac_target.get_value(torch.cat([
                 next_state, self.ac_target.get_action(next_state)[0]
             ], dim=-1))
->>>>>>> b0822880
             target = reward + self.gamma * (1 - done) * q_pi_target
 
         return nn.MSELoss()(q, target)
 
     def get_p_loss(self, state):
-<<<<<<< HEAD
-        q_pi = self.ac.get_value(
-            torch.cat([state, self.ac.get_action(state)], dim=-1))
-=======
         q_pi = self.ac.get_value(Variable(torch.cat([
             state, self.ac.get_action(state)[0]
         ], dim=-1), requires_grad=True))
->>>>>>> b0822880
         return -torch.mean(q_pi)
 
     def update_params(self, state, action, reward, next_state, done):
