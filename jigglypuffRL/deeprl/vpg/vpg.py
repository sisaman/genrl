--- conflicted
+++ resolved
@@ -124,15 +124,10 @@
 
         # load paramaters if already trained
         if self.pretrained:
-<<<<<<< HEAD
-            self.load(self)
-            self.policy_fn.load_state_dict(self.checkpoint["policy_weights"])
-            self.value_fn.load_state_dict(self.checkpoint["value_weights"])
-=======
-            self.load(self.save_name, self.save_version)
+            self.load(self, self.save_model, 10000)
             self.ac.actor.load_state_dict(self.checkpoint["policy_weights"])
             self.ac.critic.load_state_dict(self.checkpoint["value_weights"])
->>>>>>> dc4d3416
+
             for key, item in self.checkpoint.items():
                 if key not in ["policy_weights", "value_weights"]:
                     setattr(self, key, item)
@@ -220,21 +215,11 @@
                 if self.tensorboard_log:
                     self.writer.add_scalar("reward", epoch_reward, episode)
 
-<<<<<<< HEAD
             if self.save_model is not None:
-                if ep % self.save_interval == 0:
+                if episode % self.save_interval == 0:
                     self.checkpoint["policy_weights"] = self.policy_fn.state_dict()  # noqa
                     self.checkpoint["value_weights"] = self.value_fn.state_dict()    # noqa
-                    self.save(self, self.save_model, ep)
-=======
-            if episode % self.save_interval == 0:
-                self.checkpoint["policy_weights"] = self.ac.actor.state_dict()
-                self.checkpoint["value_weights"] = self.ac.critic.state_dict()
-                if self.save_name is None:
-                    self.save_name = "{}".format(self.env)
-                self.save_version = int(episode / self.save_interval)
-                self.save(self)
->>>>>>> dc4d3416
+                    self.save(self, self.save_model, episode)
 
         self.env.close()
         if self.tensorboard_log:
@@ -242,12 +227,7 @@
 
 
 if __name__ == "__main__":
-<<<<<<< HEAD
-    env = gym.make("CartPole-v1")
-    algo = VPG("MlpPolicy", "MlpValue", env, epochs=500, save_model="checkpoints")
-=======
     env = gym.make("Pendulum-v0")
-    algo = VPG("mlp", env, epochs=500, seed=0)
->>>>>>> dc4d3416
+    algo = VPG("mlp", env, epochs=500, seed=0, save_model="checkpoints")
     algo.learn()
     algo.evaluate(algo)