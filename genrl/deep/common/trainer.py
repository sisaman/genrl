--- conflicted
+++ resolved
@@ -1,9 +1,9 @@
+from abc import ABC
+from torchvision import transforms
 import torch
-from torchvision import transforms
 import numpy as np
 from collections import deque
 import gym
-from abc import ABC
 
 from .utils import set_seeds, save_params
 from .logger import Logger
@@ -109,26 +109,7 @@
         """
         raise NotImplementedError
 
-<<<<<<< HEAD
-    def save(self):
-        """
-        Save function. It calls `get_hyperparams` method of agent to \
-get important model hyperparams.
-        Creates a checkpoint `{logger_dir}/{algo}_{env_name}/{ckpt_log_name}
-        """
-        saving_params = self.agent.get_hyperparams()
-        logdir = self.logger.logdir
-        algo = self.agent.__class__.__name__
-        env_name = self.env.unwrapped.spec.id
-
-        save_dir = "{}/checkpoints/{}_{}".format(logdir, algo, env_name)
-        os.makedirs(save_dir, exist_ok=True)
-        torch.save(saving_params, "{}/{}.pt".format(save_dir, self.ckpt_log_name))
-
     def evaluate(self) -> None:
-=======
-    def evaluate(self):
->>>>>>> 7d74b24c
         """
         Evaluate function
         """
